--- conflicted
+++ resolved
@@ -13,13 +13,8 @@
 option "nodisplaced" - "Disable the displaced detector filter"                 flag   off
 
 section "Projectors"
-<<<<<<< HEAD
-option "fp"    f "Forward projection method" values="Joseph","RayCastInterpolator","CudaRayCast" enum no default="Joseph"
+option "fp"    f "Forward projection method" values="Joseph","CudaRayCast" enum no default="Joseph"
 option "bp"    b "Back projection method" values="VoxelBasedBackProjection","Joseph","CudaVoxelBased","CudaRayCast" enum no default="VoxelBasedBackProjection"
-=======
-option "fp"    f "Forward projection method" values="Joseph","CudaRayCast" enum no default="Joseph"
-option "bp"    b "Back projection method" values="VoxelBasedBackProjection","Joseph","CudaVoxelBased","NormalizedJoseph","CudaRayCast" enum no default="VoxelBasedBackProjection"
->>>>>>> 9790efdd
 
 section "Regularization"
 option "nopositivity" - "Do not enforce positivity"                                                             flag    off
