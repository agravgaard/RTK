package "rtkmcrooster"
purpose "Reconstructs a 3D + time sequence of volumes from a projection stack and a respiratory/cardiac signal, applying TV regularization in space and time, and restricting motion to a region of interest"

option "verbose"     v "Verbose execution"                                     flag   off
option "config"      - "Config file"                                           string no
option "geometry"    g "XML geometry file name"                                string yes
option "input"       i "Input volume"                                          string no
option "output"      o "Output file name"                                      string yes
option "niter"       n "Number of main loop iterations"                        int    no   default="5"
option "cgiter"      - "Number of conjugate gradient nested iterations"        int    no   default="4"
option "cudacg"      - "Perform conjugate gradient calculations on GPU"        flag   off
option "cudadvfinterpolation"   - "Perform DVF interpolation calculations on GPU"        flag   off
option "nodisplaced"    - "Disable the displaced detector filter"              flag   off

<<<<<<< HEAD
section "Projectors"
option "fp"    f "Forward projection method" values="Joseph","RayCastInterpolator","CudaRayCast" enum no default="Joseph"
option "bp"    b "Back projection method" values="VoxelBasedBackProjection","Joseph","CudaVoxelBased","CudaRayCast" enum no default="VoxelBasedBackProjection"

=======
>>>>>>> 2cb0b18c
section "Phase gating"
option "signal"    - "File containing the phase of each projection"              string                       yes

section "Regularization"
option "nopositivity" - "Do not enforce positivity"                                                             flag    off
option "motionmask"  - "Motion mask file: binary image with ones where movement can occur and zeros elsewhere"  string  no
option "tviter"      - "Total variation (spatial and temporal) regularization: number of iterations"            int     no      default="10"
option "gamma_space" - "Total variation spatial regularization parameter. The larger, the smoother"             double  no
option "threshold"   - "Daubechies wavelets spatial regularization: soft threshold"                             float   no
option "order"       - "Daubechies wavelets spatial regularization: order of the wavelets"                      int     no      default="5"
option "levels"      - "Daubechies wavelets spatial regularization: number of decomposition levels"             int     no      default="3"
option "gamma_time"  - "Total variation temporal regularization parameter. The larger, the smoother"            double  no
option "lambda_time" - "Temporal gradient's L0 norm regularization parameter. The larger, the stronger"         double  no
option "l0iter"      - "Temporal gradient's L0 norm regularization: number of iterations"                       int     no      default="5"

section "Motion-compensation"
option "dvf"       - "Input 4D DVF"             string    yes
option "idvf"      - "Input 4D inverse DVF"     string    yes
option "nofinalwarp" - "Outputs the motion-compensated sequence, without warping it"        flag off<|MERGE_RESOLUTION|>--- conflicted
+++ resolved
@@ -12,13 +12,6 @@
 option "cudadvfinterpolation"   - "Perform DVF interpolation calculations on GPU"        flag   off
 option "nodisplaced"    - "Disable the displaced detector filter"              flag   off
 
-<<<<<<< HEAD
-section "Projectors"
-option "fp"    f "Forward projection method" values="Joseph","RayCastInterpolator","CudaRayCast" enum no default="Joseph"
-option "bp"    b "Back projection method" values="VoxelBasedBackProjection","Joseph","CudaVoxelBased","CudaRayCast" enum no default="VoxelBasedBackProjection"
-
-=======
->>>>>>> 2cb0b18c
 section "Phase gating"
 option "signal"    - "File containing the phase of each projection"              string                       yes
 
