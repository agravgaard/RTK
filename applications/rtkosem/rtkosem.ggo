--- conflicted
+++ resolved
@@ -8,10 +8,3 @@
 option "niterations" n "Number of iterations"                                  int    no   default="5"
 option "input"     i "Input volume"              string          no
 option "nprojpersubset" - "Number of projections processed between each update of the reconstructed volume (several for OSEM, all for MLEM)" int no default="1"
-<<<<<<< HEAD
-
-section "Projectors"
-option "fp"    f "Forward projection method" values="Joseph","RayCastInterpolator","CudaRayCast" enum no default="Joseph"
-option "bp"    b "Back projection method" values="VoxelBasedBackProjection","Joseph","CudaVoxelBased","CudaRayCast" enum no default="VoxelBasedBackProjection"
-=======
->>>>>>> 2cb0b18c
