--- conflicted
+++ resolved
@@ -114,12 +114,6 @@
   admmFilter->SetForwardProjectionFilter(args_info.fp_arg);
   admmFilter->SetBackProjectionFilter(args_info.bp_arg);
 
-<<<<<<< HEAD
-  // Set the geometry and interpolation weights
-  admmFilter->SetGeometry(geometryReader->GetOutputObject());
-
-=======
->>>>>>> a5e3a594
   // Set all four numerical parameters
   admmFilter->SetCG_iterations(args_info.CGiter_arg);
   admmFilter->SetAL_iterations(args_info.niterations_arg);
@@ -143,14 +137,8 @@
   itk::TimeProbe totalTimeProbe;
   if(args_info.time_flag)
     {
-<<<<<<< HEAD
-    std::cout << "Recording elapsed time... " << std::endl << std::flush;
+    std::cout << "Starting global probes before updating the ADMM filter" << std::endl;
     totalTimeProbe.Start();
-=======
-    admmFilter->SetMeasureExecutionTimes(true);
-    std::cout << "Starting global probes before updating the ADMM filter" << std::endl;
-    timeProbe.Start();
->>>>>>> a5e3a594
     }
 
   TRY_AND_EXIT_ON_ITK_EXCEPTION( admmFilter->Update() )
