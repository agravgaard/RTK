#=========================================================
# Propagate cmake options in a header file
CONFIGURE_FILE (${CMAKE_CURRENT_SOURCE_DIR}/rtkConfiguration.h.in
  ${CMAKE_BINARY_DIR}/rtkConfiguration.h)
SET (RTK_LIBRARIES RTK)
#=========================================================

#=========================================================
ADD_LIBRARY(RTK
            rtkHisImageIO.cxx
            rtkHisImageIOFactory.cxx
            rtkElektaSynergyGeometryReader.cxx
            rtkDbf.cxx
            rtkHndImageIO.cxx
            rtkHndImageIOFactory.cxx
            rtkVarianObiXMLFileReader.cxx
            rtkVarianObiGeometryReader.cxx
            rtkEdfImageIO.cxx
            rtkEdfImageIOFactory.cxx
            rtkImagXImageIO.cxx
            rtkImagXImageIOFactory.cxx
            rtkImagXXMLFileReader.cxx
            rtkThreeDCircularProjectionGeometry.cxx
            rtkReg23ProjectionGeometry.cxx
            rtkThreeDCircularProjectionGeometryXMLFile.cxx
            rtkGeometricPhantomFileReader.cxx
            rtkDigisensGeometryXMLFileReader.cxx
            rtkDigisensGeometryReader.cxx
            rtkXRadGeometryReader.cxx
            rtkXRadImageIO.cxx
            rtkXRadImageIOFactory.cxx
            rtkIOFactories.cxx
            rtkConvertEllipsoidToQuadricParametersFunction.cxx
            )

TARGET_LINK_LIBRARIES(RTK ${ITK_LIBRARIES})
#=========================================================

#=========================================================
# OpenCL library stuff
IF(RTK_USE_OPENCL)
  SET(RTK_LIBRARIES ${RTK_LIBRARIES} rtkopencl)
  ADD_LIBRARY(rtkopencl
              rtkOpenCLUtilities.cxx
              rtkOpenCLFDKBackProjectionImageFilter.cxx)
  TARGET_LINK_LIBRARIES(rtkopencl ${OPENCL_LIBRARIES} ${ITK_LIBRARIES})

  FILE(GLOB openclSRCs RELATIVE ${CMAKE_CURRENT_SOURCE_DIR} *.cl)
  ADD_CUSTOM_TARGET(openclSRCCopy ALL COMMENT "Copying OpenCL source files")
  FOREACH(openclSRC ${openclSRCs})
    ADD_CUSTOM_COMMAND(TARGET openclSRCCopy
                       COMMAND ${CMAKE_COMMAND} -E copy ${CMAKE_CURRENT_SOURCE_DIR}/${openclSRC}
                                                        ${RTK_BINARY_DIR}/${openclSRC})
  ENDFOREACH(openclSRC)
  ADD_DEPENDENCIES(rtkopencl openclSRCCopy)
ENDIF(RTK_USE_OPENCL)
#=========================================================

#=========================================================
# Cuda library stuff
IF (RTK_USE_CUDA)
  SET (RTK_LIBRARIES ${RTK_LIBRARIES} rtkcuda)
  SET (rtkcuda_CUDA_FILES 
       rtkCudaCropImageFilter.cu 
       rtkCudaUtilities.cu
       rtkCudaFDKBackProjectionImageFilter.cu
       rtkCudaFFTRampImageFilter.cu
       rtkCudaFDKWeightProjectionFilter.cu
       rtkCudaDisplacedDetectorImageFilter.cu
       rtkCudaParkerShortScanImageFilter.cu
       rtkCudaForwardProjectionImageFilter.cu
       rtkCudaBackProjectionImageFilter.cu
       rtkCudaSplatImageFilter.cu
       rtkCudaInterpolateImageFilter.cu
<<<<<<< HEAD
       rtkCudaWarpImageFilter.cu
       rtkCudaForwardWarpImageFilter.cu
       rtkCudaRayCastBackProjectionImageFilter.cu)
=======
       rtkCudaTotalVariationDenoisingBPDQImageFilter.cu)
>>>>>>> 5c9abed1
       
  # This is a fix for ITK4 to avoid too long cmd lines error
  # (http://www.itk.org/Bug/view.php?id=12198)
  IF(WIN32)
    GET_DIRECTORY_PROPERTY(dirInc INCLUDE_DIRECTORIES)
    FIND_PATH(itkMacroPath itkMacro.h ${dirInc})
    FIND_PATH(itkConfigurePath itkConfigure.h ${dirInc})
    FIND_PATH(rtkConfigurationPath rtkConfiguration.h ${dirInc})
    SET_DIRECTORY_PROPERTIES(PROPERTIES INCLUDE_DIRECTORIES "${itkMacroPath};${itkConfigurePath};${rtkConfigurationPath}")
  ENDIF()

  CUDA_COMPILE (rtkcuda_CUDA_WRAPPERS ${rtkcuda_CUDA_FILES})

  # Rollback to all includes
  IF(WIN32)
    SET_DIRECTORY_PROPERTIES(PROPERTIES INCLUDE_DIRECTORIES "${dirInc}")
  ENDIF()

  ADD_LIBRARY(rtkcuda
              rtkCudaFDKWeightProjectionFilter.cxx
              rtkCudaDisplacedDetectorImageFilter.cxx
              rtkCudaParkerShortScanImageFilter.cxx
              rtkCudaCropImageFilter.cxx
              rtkCudaFDKBackProjectionImageFilter.cxx
              rtkCudaFFTRampImageFilter.cxx
              rtkCudaFDKConeBeamReconstructionFilter.cxx
              rtkCudaBackProjectionImageFilter.cxx
	      rtkCudaSplatImageFilter.cxx
	      rtkCudaInterpolateImageFilter.cxx
<<<<<<< HEAD
	      rtkCudaWarpImageFilter.cxx
	      rtkCudaForwardWarpImageFilter.cxx
	      rtkCudaRayCastBackProjectionImageFilter.cxx
=======
	      rtkCudaTotalVariationDenoisingBPDQImageFilter.cxx
>>>>>>> 5c9abed1
              ${rtkcuda_CUDA_WRAPPERS}
              ${rtkcuda_CUDA_FILES})
  SET_TARGET_PROPERTIES (rtkcuda PROPERTIES LINKER_LANGUAGE CXX)
  TARGET_LINK_LIBRARIES(rtkcuda ${CUDA_LIBRARIES} ${CUDA_cufft_LIBRARY} RTK ITKCudaCommon)
ENDIF (RTK_USE_CUDA)
#=========================================================

#=========================================================
# Installation code
IF(NOT RTK_INSTALL_NO_DEVELOPMENT)
  # Generate RTKConfig.cmake for the install tree.
  SET (RTK_USE_FILE "${CMAKE_INSTALL_PREFIX}/${RTK_INSTALL_PACKAGE_DIR}/UseRTK.cmake")
  SET (RTK_INCLUDE_DIRS "${CMAKE_INSTALL_PREFIX}/${RTK_INSTALL_INCLUDE_DIR}")
  SET (RTK_LIBRARY_DIRS "${CMAKE_INSTALL_PREFIX}/${RTK_INSTALL_LIB_DIR}")
  CONFIGURE_FILE (${PROJECT_SOURCE_DIR}/cmake/RTKConfig.cmake.in ${RTK_BINARY_DIR}/CMakeFiles/RTKConfig.cmake @ONLY)
  INSTALL(FILES ${RTK_BINARY_DIR}/CMakeFiles/RTKConfig.cmake
                ${RTK_SOURCE_DIR}/cmake/UseRTK.cmake
          DESTINATION ${RTK_INSTALL_PACKAGE_DIR})

  # Include .h and .txx files
  FILE(GLOB __files1 "${PROJECT_SOURCE_DIR}/code/*.h")
  FILE(GLOB __files2 "${PROJECT_SOURCE_DIR}/code/*.txx")
  INSTALL(FILES ${__files1} ${__files2} ${RTK_BINARY_DIR}/rtkConfiguration.h
    DESTINATION ${RTK_INSTALL_INCLUDE_DIR}
    COMPONENT Development)
ENDIF(NOT RTK_INSTALL_NO_DEVELOPMENT)

IF(NOT RTK_INSTALL_NO_LIBRARIES)
  INSTALL(TARGETS RTK
    RUNTIME DESTINATION ${RTK_INSTALL_RUNTIME_DIR} COMPONENT Runtime
    LIBRARY DESTINATION ${RTK_INSTALL_LIB_DIR} COMPONENT RuntimeLibraries
    ARCHIVE DESTINATION ${RTK_INSTALL_ARCHIVE_DIR} COMPONENT Development)

  IF(RTK_USE_CUDA)
    INSTALL(TARGETS rtkcuda
      RUNTIME DESTINATION ${RTK_INSTALL_RUNTIME_DIR} COMPONENT Runtime
      LIBRARY DESTINATION ${RTK_INSTALL_LIB_DIR} COMPONENT RuntimeLibraries
      ARCHIVE DESTINATION ${RTK_INSTALL_ARCHIVE_DIR} COMPONENT Development)
  ENDIF(RTK_USE_CUDA)

  IF(OPENCL_FOUND)
    INSTALL(TARGETS rtkopencl
      RUNTIME DESTINATION ${RTK_INSTALL_RUNTIME_DIR} COMPONENT Runtime
      LIBRARY DESTINATION ${RTK_INSTALL_LIB_DIR} COMPONENT RuntimeLibraries
      ARCHIVE DESTINATION ${RTK_INSTALL_ARCHIVE_DIR} COMPONENT Development)
  ENDIF(OPENCL_FOUND)
ENDIF(NOT RTK_INSTALL_NO_LIBRARIES)
#=========================================================

SET(RTK_LIBRARIES ${RTK_LIBRARIES} PARENT_SCOPE)
<|MERGE_RESOLUTION|>--- conflicted
+++ resolved
@@ -72,13 +72,10 @@
        rtkCudaBackProjectionImageFilter.cu
        rtkCudaSplatImageFilter.cu
        rtkCudaInterpolateImageFilter.cu
-<<<<<<< HEAD
        rtkCudaWarpImageFilter.cu
        rtkCudaForwardWarpImageFilter.cu
-       rtkCudaRayCastBackProjectionImageFilter.cu)
-=======
+       rtkCudaRayCastBackProjectionImageFilter.cu
        rtkCudaTotalVariationDenoisingBPDQImageFilter.cu)
->>>>>>> 5c9abed1
        
   # This is a fix for ITK4 to avoid too long cmd lines error
   # (http://www.itk.org/Bug/view.php?id=12198)
@@ -108,13 +105,10 @@
               rtkCudaBackProjectionImageFilter.cxx
 	      rtkCudaSplatImageFilter.cxx
 	      rtkCudaInterpolateImageFilter.cxx
-<<<<<<< HEAD
 	      rtkCudaWarpImageFilter.cxx
 	      rtkCudaForwardWarpImageFilter.cxx
 	      rtkCudaRayCastBackProjectionImageFilter.cxx
-=======
 	      rtkCudaTotalVariationDenoisingBPDQImageFilter.cxx
->>>>>>> 5c9abed1
               ${rtkcuda_CUDA_WRAPPERS}
               ${rtkcuda_CUDA_FILES})
   SET_TARGET_PROPERTIES (rtkcuda PROPERTIES LINKER_LANGUAGE CXX)
