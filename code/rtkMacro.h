/*=========================================================================
 *
 *  Copyright RTK Consortium
 *
 *  Licensed under the Apache License, Version 2.0 (the "License");
 *  you may not use this file except in compliance with the License.
 *  You may obtain a copy of the License at
 *
 *         http://www.apache.org/licenses/LICENSE-2.0.txt
 *
 *  Unless required by applicable law or agreed to in writing, software
 *  distributed under the License is distributed on an "AS IS" BASIS,
 *  WITHOUT WARRANTIES OR CONDITIONS OF ANY KIND, either express or implied.
 *  See the License for the specific language governing permissions and
 *  limitations under the License.
 *
 *=========================================================================*/

#ifndef __rtkMacro_h
#define __rtkMacro_h

#include <iostream>
#include <itkMacro.h>
#include <rtkGlobalTimer.h>
<<<<<<< HEAD
#include "rtkGgoArgsInfoManager.h"
=======
>>>>>>> 1baacfe5

//--------------------------------------------------------------------
/** \brief Debugging macro, displays name and content of a variable
 *
 * \author Simon Rit
 *
 * \ingroup Macro
 */
#ifndef DD
#  define DD(a) std::cout << #a " = [ " << a << " ]" << std::endl;
#endif
//--------------------------------------------------------------------

//--------------------------------------------------------------------
/** \brief Process gengetopt with config file option
 *
 * \author Simon Rit
 *
 * \ingroup Macro
 */
<<<<<<< HEAD
#define GGO(ggo_filename, args_info)                                                                       \
  args_info_##ggo_filename args_info;                                                                      \
  cmdline_parser_##ggo_filename##_params args_params;                                                      \
  cmdline_parser_##ggo_filename##_params_init(&args_params);                                               \
  args_params.print_errors = 1;                                                                            \
  args_params.check_required = 0;                                                                          \
  args_params.initialize = 1;                                                                              \
  args_params.override = 1;                                                                                \
  args_params.initialize = 1;                                                                              \
  if(0 != cmdline_parser_##ggo_filename##_ext(argc, argv, &args_info, &args_params) )                      \
    {                                                                                                      \
    std::cerr << "Error in cmdline_parser_" #ggo_filename "_ext" << std::endl;                             \
    exit(1);                                                                                               \
    }                                                                                                      \
  args_params.override = 0;                                                                                \
  args_params.initialize = 0;                                                                              \
  if (args_info.config_given)                                                                              \
    {                                                                                                      \
    if(0 != cmdline_parser_##ggo_filename##_config_file (args_info.config_arg, &args_info, &args_params) ) \
      {                                                                                                    \
      std::cerr << "Error in cmdline_parser_" #ggo_filename "_config_file" << std::endl;                   \
      exit(1);                                                                                             \
      }                                                                                                    \
    }                                                                                                      \
  args_params.check_required = 1;                                                                          \
  if(0 != cmdline_parser_##ggo_filename##_ext(argc, argv, &args_info, &args_params) )                      \
    {                                                                                                      \
    std::cerr << "Error in cmdline_parser_" #ggo_filename "_ext" << std::endl;                             \
    exit(1);                                                                                               \
    }                                                                                                      \
  rtk::args_info_manager< args_info_##ggo_filename >                                                       \
     manager_object( args_info, cmdline_parser_##ggo_filename##_free );
=======
#define GGO(ggo_filename, args_info)                                                        \
  args_info_##ggo_filename args_info;                                                       \
  cmdline_parser_##ggo_filename##2 (argc, argv, &args_info, 1, 1, 0);                       \
  if (args_info.config_given)                                                               \
    cmdline_parser_##ggo_filename##_configfile (args_info.config_arg, &args_info, 0, 0, 1); \
  else cmdline_parser_##ggo_filename(argc, argv, &args_info);                               \
  rtk::GlobalTimer::GetInstance()->SetVerbose(args_info.verbose_flag);
>>>>>>> 1baacfe5
//--------------------------------------------------------------------

//--------------------------------------------------------------------
/** \brief Update a filter and catching/displaying exceptions
 *
 * \author Simon Rit
 *
 * \ingroup Macro
 */
#define TRY_AND_EXIT_ON_ITK_EXCEPTION(execFunc)                         \
  try                                                                   \
    {                                                                   \
    execFunc;                                                           \
    }                                                                   \
  catch( itk::ExceptionObject & err )                                   \
    {                                                                   \
    std::cerr << "ExceptionObject caught with " #execFunc               \
              << " in file " << __FILE__                                \
              << " line " << __LINE__                                   \
              << std::endl;                                             \
    std::cerr << err << std::endl;                                      \
    exit(EXIT_FAILURE);                                                 \
    }
//--------------------------------------------------------------------

//--------------------------------------------------------------------
/** \brief Set and Get built-in type (std::vector). Creates members
 *  Get"name()" and Set"name"()
 *
 * \author Simon Rit
 *
 * \ingroup Macro
 */
#define rtkGetStdVectorMacro(name, type)                              \
  virtual type Get##name ()                                           \
  {                                                                   \
    itkDebugMacro("returning std::vector");                           \
    return this->m_##name;                                            \
  }

#define rtkSetStdVectorMacro(name, type)                              \
  virtual void Set##name (const type _arg)                            \
  {                                                                   \
    itkDebugMacro("setting " #name " of type " #type );               \
    if ( this->m_##name != _arg )                                     \
    {                                                                 \
      this->m_##name = _arg;                                          \
      this->Modified();                                               \
    }                                                                 \
  }
//--------------------------------------------------------------------

//--------------------------------------------------------------------
/** \brief Redefine ITK's New macros in order to add a watcher to
 * each new filter created
 *
 * \author Cyril Mory
 *
 * \ingroup Macro
 */

#undef itkSimpleNewMacro
<<<<<<< HEAD
#define itkSimpleNewMacro(x)                                   \
  static Pointer New(void)                                     \
    {                                                          \
    Pointer smartPtr = ::itk::ObjectFactory< x >::Create();    \
    if ( smartPtr.GetPointer() == NULL )                \
      {                                                        \
      smartPtr = new x;                                        \
      }                                                        \
    smartPtr->UnRegister();                                    \
    /* If smartPtr is a ProcessObject, watch it */                 \
    itk::ProcessObject* processObjectPointer = NULL;                \
    processObjectPointer = dynamic_cast<itk::ProcessObject*>(smartPtr.GetPointer());\
    if (processObjectPointer != NULL) \
      {\
      smartPtr->Register(); \
      rtk::GlobalTimer::GetInstance()->Watch(processObjectPointer); \
      }\
    return smartPtr;                                           \
    }

#undef itkCreateAnotherMacro
#define itkCreateAnotherMacro(x)                               \
  virtual::itk::LightObject::Pointer CreateAnother(void) const \
    {                                                          \
    ::itk::LightObject::Pointer smartPtr;                      \
    smartPtr = x::New().GetPointer();\
    return smartPtr;                                           \
    }

#undef itkFactorylessNewMacro
#define itkFactorylessNewMacro(x)                              \
  static Pointer New(void)                                     \
    {                                                          \
    Pointer smartPtr;                                          \
    x *     rawPtr = new x;                                    \
    smartPtr = rawPtr;                                         \
    rawPtr->UnRegister();                                      \
    /* If smartPtr is a ProcessObject, watch it */                 \
    itk::ProcessObject* processObjectPointer = NULL;                \
    processObjectPointer = dynamic_cast<itk::ProcessObject*>(smartPtr.GetPointer());\
    if (processObjectPointer != NULL) \
      {\
      smartPtr->Register(); \
      rtk::GlobalTimer::GetInstance()->Watch(processObjectPointer); \
      }\
    return smartPtr;                                           \
    }\
  virtual::itk::LightObject::Pointer CreateAnother(void) const \
    {                                                          \
    ::itk::LightObject::Pointer smartPtr;                      \
    smartPtr = x::New().GetPointer();                          \
    return smartPtr;                                           \
=======
#define itkSimpleNewMacro(x)                                                         \
  static Pointer New(void)                                                           \
    {                                                                                \
    Pointer smartPtr = ::itk::ObjectFactory< x >::Create();                          \
    if ( smartPtr.GetPointer() == ITK_NULLPTR )                                      \
      {                                                                              \
      smartPtr = new x;                                                              \
      }                                                                              \
    smartPtr->UnRegister();                                                          \
    /* If smartPtr is a ProcessObject, watch it */                                   \
    itk::ProcessObject* processObjectPointer = NULL;                                 \
    processObjectPointer = dynamic_cast<itk::ProcessObject*>(smartPtr.GetPointer()); \
    if (processObjectPointer != NULL)                                                \
      {                                                                              \
      rtk::GlobalTimer::GetInstance()->Watch(processObjectPointer);                  \
      }                                                                              \
    return smartPtr;                                                                 \
    }

#undef itkCreateAnotherMacro
#define itkCreateAnotherMacro(x)                                            \
  virtual::itk::LightObject::Pointer CreateAnother(void) const ITK_OVERRIDE \
    {                                                                       \
    ::itk::LightObject::Pointer smartPtr;                                   \
    smartPtr = x::New().GetPointer();                                       \
    return smartPtr;                                                        \
    }

#undef itkFactorylessNewMacro
#define itkFactorylessNewMacro(x)                                                    \
  static Pointer New(void)                                                           \
    {                                                                                \
    Pointer smartPtr;                                                                \
    x *     rawPtr = new x;                                                          \
    smartPtr = rawPtr;                                                               \
    rawPtr->UnRegister();                                                            \
    /* If smartPtr is a ProcessObject, watch it */                                   \
    itk::ProcessObject* processObjectPointer = NULL;                                 \
    processObjectPointer = dynamic_cast<itk::ProcessObject*>(smartPtr.GetPointer()); \
    if (processObjectPointer != NULL)                                                \
      {                                                                              \
      rtk::GlobalTimer::GetInstance()->Watch(processObjectPointer);                  \
      }                                                                              \
    return smartPtr;                                                                 \
    }                                                                                \
  virtual::itk::LightObject::Pointer CreateAnother(void) const ITK_OVERRIDE          \
    {                                                                                \
    ::itk::LightObject::Pointer smartPtr;                                            \
    smartPtr = x::New().GetPointer();                                                \
    return smartPtr;                                                                 \
>>>>>>> 1baacfe5
    }


#endif<|MERGE_RESOLUTION|>--- conflicted
+++ resolved
@@ -22,10 +22,6 @@
 #include <iostream>
 #include <itkMacro.h>
 #include <rtkGlobalTimer.h>
-<<<<<<< HEAD
-#include "rtkGgoArgsInfoManager.h"
-=======
->>>>>>> 1baacfe5
 
 //--------------------------------------------------------------------
 /** \brief Debugging macro, displays name and content of a variable
@@ -46,40 +42,6 @@
  *
  * \ingroup Macro
  */
-<<<<<<< HEAD
-#define GGO(ggo_filename, args_info)                                                                       \
-  args_info_##ggo_filename args_info;                                                                      \
-  cmdline_parser_##ggo_filename##_params args_params;                                                      \
-  cmdline_parser_##ggo_filename##_params_init(&args_params);                                               \
-  args_params.print_errors = 1;                                                                            \
-  args_params.check_required = 0;                                                                          \
-  args_params.initialize = 1;                                                                              \
-  args_params.override = 1;                                                                                \
-  args_params.initialize = 1;                                                                              \
-  if(0 != cmdline_parser_##ggo_filename##_ext(argc, argv, &args_info, &args_params) )                      \
-    {                                                                                                      \
-    std::cerr << "Error in cmdline_parser_" #ggo_filename "_ext" << std::endl;                             \
-    exit(1);                                                                                               \
-    }                                                                                                      \
-  args_params.override = 0;                                                                                \
-  args_params.initialize = 0;                                                                              \
-  if (args_info.config_given)                                                                              \
-    {                                                                                                      \
-    if(0 != cmdline_parser_##ggo_filename##_config_file (args_info.config_arg, &args_info, &args_params) ) \
-      {                                                                                                    \
-      std::cerr << "Error in cmdline_parser_" #ggo_filename "_config_file" << std::endl;                   \
-      exit(1);                                                                                             \
-      }                                                                                                    \
-    }                                                                                                      \
-  args_params.check_required = 1;                                                                          \
-  if(0 != cmdline_parser_##ggo_filename##_ext(argc, argv, &args_info, &args_params) )                      \
-    {                                                                                                      \
-    std::cerr << "Error in cmdline_parser_" #ggo_filename "_ext" << std::endl;                             \
-    exit(1);                                                                                               \
-    }                                                                                                      \
-  rtk::args_info_manager< args_info_##ggo_filename >                                                       \
-     manager_object( args_info, cmdline_parser_##ggo_filename##_free );
-=======
 #define GGO(ggo_filename, args_info)                                                        \
   args_info_##ggo_filename args_info;                                                       \
   cmdline_parser_##ggo_filename##2 (argc, argv, &args_info, 1, 1, 0);                       \
@@ -87,7 +49,6 @@
     cmdline_parser_##ggo_filename##_configfile (args_info.config_arg, &args_info, 0, 0, 1); \
   else cmdline_parser_##ggo_filename(argc, argv, &args_info);                               \
   rtk::GlobalTimer::GetInstance()->SetVerbose(args_info.verbose_flag);
->>>>>>> 1baacfe5
 //--------------------------------------------------------------------
 
 //--------------------------------------------------------------------
@@ -150,60 +111,6 @@
  */
 
 #undef itkSimpleNewMacro
-<<<<<<< HEAD
-#define itkSimpleNewMacro(x)                                   \
-  static Pointer New(void)                                     \
-    {                                                          \
-    Pointer smartPtr = ::itk::ObjectFactory< x >::Create();    \
-    if ( smartPtr.GetPointer() == NULL )                \
-      {                                                        \
-      smartPtr = new x;                                        \
-      }                                                        \
-    smartPtr->UnRegister();                                    \
-    /* If smartPtr is a ProcessObject, watch it */                 \
-    itk::ProcessObject* processObjectPointer = NULL;                \
-    processObjectPointer = dynamic_cast<itk::ProcessObject*>(smartPtr.GetPointer());\
-    if (processObjectPointer != NULL) \
-      {\
-      smartPtr->Register(); \
-      rtk::GlobalTimer::GetInstance()->Watch(processObjectPointer); \
-      }\
-    return smartPtr;                                           \
-    }
-
-#undef itkCreateAnotherMacro
-#define itkCreateAnotherMacro(x)                               \
-  virtual::itk::LightObject::Pointer CreateAnother(void) const \
-    {                                                          \
-    ::itk::LightObject::Pointer smartPtr;                      \
-    smartPtr = x::New().GetPointer();\
-    return smartPtr;                                           \
-    }
-
-#undef itkFactorylessNewMacro
-#define itkFactorylessNewMacro(x)                              \
-  static Pointer New(void)                                     \
-    {                                                          \
-    Pointer smartPtr;                                          \
-    x *     rawPtr = new x;                                    \
-    smartPtr = rawPtr;                                         \
-    rawPtr->UnRegister();                                      \
-    /* If smartPtr is a ProcessObject, watch it */                 \
-    itk::ProcessObject* processObjectPointer = NULL;                \
-    processObjectPointer = dynamic_cast<itk::ProcessObject*>(smartPtr.GetPointer());\
-    if (processObjectPointer != NULL) \
-      {\
-      smartPtr->Register(); \
-      rtk::GlobalTimer::GetInstance()->Watch(processObjectPointer); \
-      }\
-    return smartPtr;                                           \
-    }\
-  virtual::itk::LightObject::Pointer CreateAnother(void) const \
-    {                                                          \
-    ::itk::LightObject::Pointer smartPtr;                      \
-    smartPtr = x::New().GetPointer();                          \
-    return smartPtr;                                           \
-=======
 #define itkSimpleNewMacro(x)                                                         \
   static Pointer New(void)                                                           \
     {                                                                                \
@@ -254,7 +161,6 @@
     ::itk::LightObject::Pointer smartPtr;                                            \
     smartPtr = x::New().GetPointer();                                                \
     return smartPtr;                                                                 \
->>>>>>> 1baacfe5
     }
 
 
