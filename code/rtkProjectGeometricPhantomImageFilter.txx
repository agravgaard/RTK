/*=========================================================================
 *
 *  Copyright RTK Consortium
 *
 *  Licensed under the Apache License, Version 2.0 (the "License");
 *  you may not use this file except in compliance with the License.
 *  You may obtain a copy of the License at
 *
 *         http://www.apache.org/licenses/LICENSE-2.0.txt
 *
 *  Unless required by applicable law or agreed to in writing, software
 *  distributed under the License is distributed on an "AS IS" BASIS,
 *  WITHOUT WARRANTIES OR CONDITIONS OF ANY KIND, either express or implied.
 *  See the License for the specific language governing permissions and
 *  limitations under the License.
 *
 *=========================================================================*/

#ifndef __rtkProjectGeometricPhantomImageFilter_txx
#define __rtkProjectGeometricPhantomImageFilter_txx

#include <iostream>
#include <fstream>
#include <sstream>
#include <stdio.h>
#include <stdlib.h>
#include <math.h>
#include <stdio.h>
#include <string.h>

#include <itkImageRegionConstIterator.h>
#include <itkImageRegionIteratorWithIndex.h>
#include "rtkHomogeneousMatrix.h"

namespace rtk
{
template< class TInputImage, class TOutputImage >
void ProjectGeometricPhantomImageFilter< TInputImage, TOutputImage >::GenerateData()
{
  CFRType::Pointer cfr = CFRType::New();
  cfr->Config(m_ConfigFile);
  m_Fig = cfr->GetFig();

<<<<<<< HEAD
  std::vector< typename REIType::Pointer > rei( m_Fig.size() );
=======
  unsigned int ellip = 0;
  unsigned int box   = 0;
  BoxVectorType boxMin, boxMax;
  std::vector< REIType::Pointer > rei;
  std::vector< RBIType::Pointer > rbi;

  //std::vector< REIType::Pointer > rei( m_Fig.size() );
>>>>>>> cddaec63
  for ( unsigned int i = 0; i < m_Fig.size(); i++ )
  {
    // Ellipsoid, Cylinder and Cone Case
    if(m_Fig[i][0]!=3)
    {
      rei.push_back( REIType::New() );
      //Set GrayScale value, axes, center...
      rei[ellip]->SetMultiplicativeConstant(m_Fig[i][8]);
      rei[ellip]->SetSemiPrincipalAxisX(m_Fig[i][1]);
      rei[ellip]->SetSemiPrincipalAxisY(m_Fig[i][2]);
      rei[ellip]->SetSemiPrincipalAxisZ(m_Fig[i][3]);

      rei[ellip]->SetCenterX(m_Fig[i][4]);
      rei[ellip]->SetCenterY(m_Fig[i][5]);
      rei[ellip]->SetCenterZ(m_Fig[i][6]);

      rei[ellip]->SetRotationAngle(m_Fig[i][7]);

      if ( ellip == ( m_Fig.size() - 1 ) ) //last case
      {
        if(ellip==0) //just one ellipsoid
          rei[ellip]->SetInput( rei[ellip]->GetOutput() );
        else
          rei[ellip]->SetInput( rei[ellip-1]->GetOutput() );
      }

      if (ellip>0) //other cases
      {
        rei[ellip]->SetInput( rei[ellip-1]->GetOutput() );
      }

      else //first case
      {
        rei[ellip]->SetInput( this->GetInput() );
      }
      rei[ellip]->SetGeometry( this->GetGeometry() );
      ellip++;
    }
    // Box Case
    else
    {
      rbi.push_back( RBIType::New() );
      //Set GrayScale value, boxmax, boxmin, center...
      rbi[box]->SetMultiplicativeConstant(m_Fig[i][8]);
      boxMin[0] = -m_Fig[i][1];
      boxMin[1] = -m_Fig[i][2];
      boxMin[2] = -m_Fig[i][3];
      boxMax[0] = m_Fig[i][1];
      boxMax[1] = m_Fig[i][2];
      boxMax[2] = m_Fig[i][3];
      rbi[box]->SetBoxMin(boxMin);
      rbi[box]->SetBoxMax(boxMax);

      // FIXME: add center location and rotation
      //rbi[box]->SetCenterY(m_Fig[i][4])
      //rbi[box]->SetCenterY(m_Fig[i][5]);
      //rbi[box]->SetCenterZ(m_Fig[i][6]);

      //rbi[box]->SetRotationAngle(m_Fig[i][7]);

      if ( box == ( m_Fig.size() - 1 ) ) //last case
      {
        if(box==0) //just one box
          rbi[box]->SetInput( this->GetInput() );
        else
          rbi[box]->SetInput( rbi[box-1]->GetOutput() );
      }

      if (box>0) //other cases
      {
        rbi[box]->SetInput( rbi[box-1]->GetOutput() );
      }

      else //first case
      {
        rbi[box]->SetInput( this->GetInput() );
      }
      rbi[box]->SetGeometry( this->GetGeometry() );
      box++;
    }
  }
  //Add Image Filter used to concatenate the different figures obtained on each iteration
  typename AddImageFilterType::Pointer addFilter = AddImageFilterType::New();
  if(box)
  {
    rbi[box-1]->Update();
    addFilter->SetInput1(rbi[box-1]->GetOutput());
  }
  else
    addFilter->SetInput1(this->GetInput());
  if(ellip)
  {
    rei[ellip-1]->Update();
    addFilter->SetInput2(rei[ellip-1]->GetOutput());
  }
  else
    addFilter->SetInput1(this->GetInput());
  addFilter->Update();
  this->GraftOutput( addFilter->GetOutput() );
}

template< class TInputImage, class TOutputImage >
typename ProjectGeometricPhantomImageFilter< TInputImage, TOutputImage >::VectorOfVectorType
ProjectGeometricPhantomImageFilter< TInputImage, TOutputImage >::GetFig()
{
  itkDebugMacro("returning Fig.");
  return this->m_Fig;
}

template< class TInputImage, class TOutputImage >
void
ProjectGeometricPhantomImageFilter< TInputImage, TOutputImage >::SetFig(const VectorOfVectorType _arg)
{
  itkDebugMacro("setting Fig");
  if (this->m_Fig != _arg)
    {
    this->m_Fig = _arg;
    this->Modified();
    }
}

} // end namespace rtk

#endif<|MERGE_RESOLUTION|>--- conflicted
+++ resolved
@@ -41,9 +41,6 @@
   cfr->Config(m_ConfigFile);
   m_Fig = cfr->GetFig();
 
-<<<<<<< HEAD
-  std::vector< typename REIType::Pointer > rei( m_Fig.size() );
-=======
   unsigned int ellip = 0;
   unsigned int box   = 0;
   BoxVectorType boxMin, boxMax;
@@ -51,7 +48,6 @@
   std::vector< RBIType::Pointer > rbi;
 
   //std::vector< REIType::Pointer > rei( m_Fig.size() );
->>>>>>> cddaec63
   for ( unsigned int i = 0; i < m_Fig.size(); i++ )
   {
     // Ellipsoid, Cylinder and Cone Case
