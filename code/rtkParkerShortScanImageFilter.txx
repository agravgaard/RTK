--- conflicted
+++ resolved
@@ -100,23 +100,13 @@
   if(lastAngle<firstAngle)
     lastAngle += 2*M_PI;
   //Delta
-<<<<<<< HEAD
-  double delta = 0.5 * (lastAngle - firstAngle - 180);
-  delta = delta-360*floor(delta/360); // between -360 and 360
-  delta *= itk::Math::pi / 180;       // degrees to radians
-=======
   double delta = 0.5 * (lastAngle - firstAngle - M_PI);
   delta = delta - 2*M_PI*floor( delta / (2*M_PI) ); // between -2*PI and 2*PI
->>>>>>> f0f8ad45
 
   double sox = m_Geometry->GetSourceOffsetsX()[itIn.GetIndex()[2]];
   double sid = m_Geometry->GetSourceToIsocenterDistances()[itIn.GetIndex()[2]];
   double invsid = 1./sqrt(sid*sid+sox*sox);
-<<<<<<< HEAD
-  if( delta < atan(0.5 * detectorWidth * invsid) )
-=======
   if( !threadId && delta < atan(0.5 * detectorWidth * invsid) )
->>>>>>> f0f8ad45
     itkWarningMacro(<< "You do not have enough data for proper Parker weighting (short scan)"
                     << "Delta is " << delta*180./itk::Math::pi
                     << " degrees and should be more than half the beam angle, i.e. "
