/*=========================================================================
 *
 *  Copyright RTK Consortium
 *
 *  Licensed under the Apache License, Version 2.0 (the "License");
 *  you may not use this file except in compliance with the License.
 *  You may obtain a copy of the License at
 *
 *         http://www.apache.org/licenses/LICENSE-2.0.txt
 *
 *  Unless required by applicable law or agreed to in writing, software
 *  distributed under the License is distributed on an "AS IS" BASIS,
 *  WITHOUT WARRANTIES OR CONDITIONS OF ANY KIND, either express or implied.
 *  See the License for the specific language governing permissions and
 *  limitations under the License.
 *
 *=========================================================================*/

#ifndef rtkSheppLoganPhantomFilter_h
#define rtkSheppLoganPhantomFilter_h

#include "rtkRayEllipsoidIntersectionImageFilter.h"

namespace rtk
{

/** \class SheppLoganPhantomFilter
 * \brief Computes intersection between source rays and ellipsoids,
 * in order to create the projections of a Shepp-Logan phantom resized
 * to m_PhantoScale ( default 128 ).
 *
 * \test rtkRaycastInterpolatorForwardProjectionTest.cxx,
 * rtkprojectgeometricphantomtest.cxx, rtkfdktest.cxx, rtkrampfiltertest.cxx,
 * rtkforwardprojectiontest.cxx, rtkdisplaceddetectortest.cxx,
 * rtkshortscantest.cxx
 *
 * \author Marc Vila
 *
 * \ingroup InPlaceImageFilter
 */
template <class TInputImage, class TOutputImage>
class ITK_EXPORT SheppLoganPhantomFilter:
  public itk::InPlaceImageFilter<TInputImage,TOutputImage>
{
public:
  /** Standard class typedefs. */
  typedef SheppLoganPhantomFilter                                  Self;
  typedef itk::InPlaceImageFilter<TInputImage,TOutputImage>        Superclass;
  typedef itk::SmartPointer<Self>                                  Pointer;
  typedef itk::SmartPointer<const Self>                            ConstPointer;

  typedef rtk::RayEllipsoidIntersectionImageFilter< TInputImage,
                                                    TOutputImage > REIType;
  typedef itk::Vector<double,3>                                    VectorType;
  typedef std::string                                              StringType;
  typedef std::vector< std::vector<double> >                       VectorOfVectorType;
  typedef rtk::ThreeDCircularProjectionGeometry                    GeometryType;
  typedef typename GeometryType::Pointer                           GeometryPointer;

  /** Method for creation through the object factory. */
  itkNewMacro(Self);

  /** Run-time type information (and related methods). */
  itkTypeMacro(SheppLoganPhantomFilter, itk::InPlaceImageFilter);

  /** Get / Set the scaling factor of the spatial dimensions of the phantom. By
   * default, the scaling factor is 128 and the outer ellipse of the phantom is
   * 88.32 x 115.2 x 117.76. */
  itkSetMacro(PhantomScale, VectorType);
  itkGetMacro(PhantomScale, VectorType);

  /** Get / Set the spatial position of the Shepp Logan phantom relative to its`
   * center. The default value is (0, 0, 0). The offset is applied before
   * PhantomScale.*/
  itkSetMacro(OriginOffset, VectorType);
  itkGetMacro(OriginOffset, VectorType);

  /** Get / Set the object pointer to projection geometry */
  itkGetMacro(Geometry, GeometryPointer);
  itkSetMacro(Geometry, GeometryPointer);

protected:
  SheppLoganPhantomFilter();
  ~SheppLoganPhantomFilter() ITK_OVERRIDE {};

  void GenerateData() ITK_OVERRIDE;
<<<<<<< HEAD

=======
  void SetEllipsoid(typename REIType::Pointer rei,
                    double spax,
                    double spay,
                    double spaz,
                    double centerx,
                    double centery,
                    double centerz,
                    double angle,
                    double density);
>>>>>>> e41372c2
private:
  SheppLoganPhantomFilter(const Self&); //purposely not implemented
  void operator=(const Self&);          //purposely not implemented

  VectorType      m_PhantomScale;
  VectorType      m_OriginOffset;
  GeometryPointer m_Geometry;
};

} // end namespace rtk

#ifndef ITK_MANUAL_INSTANTIATION
#include "rtkSheppLoganPhantomFilter.hxx"
#endif

#endif<|MERGE_RESOLUTION|>--- conflicted
+++ resolved
@@ -84,9 +84,6 @@
   ~SheppLoganPhantomFilter() ITK_OVERRIDE {};
 
   void GenerateData() ITK_OVERRIDE;
-<<<<<<< HEAD
-
-=======
   void SetEllipsoid(typename REIType::Pointer rei,
                     double spax,
                     double spay,
@@ -96,7 +93,6 @@
                     double centerz,
                     double angle,
                     double density);
->>>>>>> e41372c2
 private:
   SheppLoganPhantomFilter(const Self&); //purposely not implemented
   void operator=(const Self&);          //purposely not implemented
