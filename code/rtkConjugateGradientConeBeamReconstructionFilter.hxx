/*=========================================================================
 *
 *  Copyright RTK Consortium
 *
 *  Licensed under the Apache License, Version 2.0 (the "License");
 *  you may not use this file except in compliance with the License.
 *  You may obtain a copy of the License at
 *
 *         http://www.apache.org/licenses/LICENSE-2.0.txt
 *
 *  Unless required by applicable law or agreed to in writing, software
 *  distributed under the License is distributed on an "AS IS" BASIS,
 *  WITHOUT WARRANTIES OR CONDITIONS OF ANY KIND, either express or implied.
 *  See the License for the specific language governing permissions and
 *  limitations under the License.
 *
 *=========================================================================*/

#ifndef rtkConjugateGradientConeBeamReconstructionFilter_hxx
#define rtkConjugateGradientConeBeamReconstructionFilter_hxx

#include "rtkConjugateGradientConeBeamReconstructionFilter.h"

namespace rtk
{

template< typename TOutputImage, typename TSingleComponentImage>
ConjugateGradientConeBeamReconstructionFilter<TOutputImage, TSingleComponentImage>::ConjugateGradientConeBeamReconstructionFilter()
{
  this->SetNumberOfRequiredInputs(3);

  // Set the default values of member parameters
  m_NumberOfIterations=3;
  m_MeasureExecutionTimes=false;
<<<<<<< HEAD
//  m_IterationCosts=false;
  m_Preconditioned=false;
=======
  m_IterationCosts=false;
>>>>>>> 419a718b
  m_Gamma = 0;
  m_Regularized = false;
  m_CudaConjugateGradient = true;
  m_DisableDisplacedDetectorFilter = false;

  // Create the filters
#ifdef RTK_USE_CUDA
  m_DisplacedDetectorFilter = rtk::CudaDisplacedDetectorImageFilter::New();
  m_ConstantVolumeSource     = rtk::CudaConstantVolumeSource::New();
#else
  m_DisplacedDetectorFilter = DisplacedDetectorFilterType::New();
  m_ConstantVolumeSource     = ConstantImageSourceType::New();
#endif
  m_CGOperator = CGOperatorFilterType::New();

  m_MultiplyVolumeFilter = MultiplyFilterType::New();
  m_MultiplyProjectionsFilter = MultiplyFilterType::New();
  m_MultiplyOutputFilter = MultiplyFilterType::New();

  // Set permanent parameters
  m_ConstantVolumeSource->SetConstant(itk::NumericTraits<typename TOutputImage::PixelType>::ZeroValue());
  m_DisplacedDetectorFilter->SetPadOnTruncatedSide(false);
}

template< typename TOutputImage, typename TSingleComponentImage>
void
ConjugateGradientConeBeamReconstructionFilter<TOutputImage, TSingleComponentImage>::
SetSupportMask(const TSingleComponentImage *SupportMask)
{
  this->SetInput("SupportMask", const_cast<TSingleComponentImage*>(SupportMask));
}

template< typename TOutputImage, typename TSingleComponentImage>
typename TSingleComponentImage::ConstPointer
ConjugateGradientConeBeamReconstructionFilter<TOutputImage, TSingleComponentImage>::
GetSupportMask()
{
  return static_cast< const TSingleComponentImage * >
          ( this->itk::ProcessObject::GetInput("SupportMask") );
}

//template< typename TOutputImage, typename TSingleComponentImage>
//const std::vector<double> &ConjugateGradientConeBeamReconstructionFilter<TOutputImage, TSingleComponentImage>
//::GetResidualCosts()
//{
//  return m_ConjugateGradientFilter->GetResidualCosts();
//}

template< typename TOutputImage, typename TSingleComponentImage>
void
ConjugateGradientConeBeamReconstructionFilter<TOutputImage, TSingleComponentImage>
::SetForwardProjectionFilter (int _arg)
{
  if( _arg != this->GetForwardProjectionFilter() )
    {
    Superclass::SetForwardProjectionFilter( _arg );
    m_ForwardProjectionFilter = this->InstantiateForwardProjectionFilter( _arg );
    m_CGOperator->SetForwardProjectionFilter( m_ForwardProjectionFilter );
    }
}

template< typename TOutputImage, typename TSingleComponentImage>
void
ConjugateGradientConeBeamReconstructionFilter<TOutputImage, TSingleComponentImage>
::SetBackProjectionFilter (int _arg)
{
  if( _arg != this->GetBackProjectionFilter() )
    {
    Superclass::SetBackProjectionFilter( _arg );
    m_BackProjectionFilter = this->InstantiateBackProjectionFilter( _arg );
    m_BackProjectionFilterForB = this->InstantiateBackProjectionFilter( _arg );
    m_CGOperator->SetBackProjectionFilter( m_BackProjectionFilter);
    }
}

<<<<<<< HEAD
template< typename TOutputImage, typename TSingleComponentImage>
const TOutputImage *
ConjugateGradientConeBeamReconstructionFilter<TOutputImage, TSingleComponentImage>
::ApplySupportMask (const TOutputImage *_arg)
{
  if (this->GetSupportMask().IsNotNull())
  {
    m_MultiplySupportMaskFilter->SetInput(0,_arg);
    m_MultiplySupportMaskFilter->Update();
    return m_MultiplySupportMaskFilter->GetOutput();
  }
  else
  {
    return _arg;
  }
}

template< typename TOutputImage, typename TSingleComponentImage>
=======
template< typename TOutputImage>
>>>>>>> 419a718b
void
ConjugateGradientConeBeamReconstructionFilter<TOutputImage, TSingleComponentImage>
::GenerateInputRequestedRegion()
{
  // Input 0 is the volume we update
  typename Superclass::InputImagePointer inputPtr0 =
          const_cast< TOutputImage * >( this->GetInput(0) );
  if ( !inputPtr0 )
      return;
  inputPtr0->SetRequestedRegion( this->GetOutput()->GetRequestedRegion() );

  // Input 1 is the stack of projections to backproject
  typename Superclass::InputImagePointer  inputPtr1 =
          const_cast< TOutputImage * >( this->GetInput(1) );
  if ( !inputPtr1 )
      return;
  inputPtr1->SetRequestedRegion( inputPtr1->GetLargestPossibleRegion() );

  // Input 2 is the weights map on projections, either user-defined or filled with ones (default)
  typename Superclass::InputImagePointer  inputPtr2 =
          const_cast< TOutputImage * >( this->GetInput(2) );
  if ( !inputPtr2 )
      return;
  inputPtr2->SetRequestedRegion( inputPtr2->GetLargestPossibleRegion() );

  // Input "SupportMask" is the support constraint mask on volume, if any
  if (this->GetSupportMask().IsNotNull())
    {
    typename TSingleComponentImage::Pointer inputSupportMaskPtr =
            const_cast< TSingleComponentImage * >( this->GetSupportMask().GetPointer() );
    if ( !inputSupportMaskPtr )
        return;
    inputSupportMaskPtr->SetRequestedRegion( this->GetOutput()->GetRequestedRegion() );
    }
}

template< typename TOutputImage, typename TSingleComponentImage>
void
ConjugateGradientConeBeamReconstructionFilter<TOutputImage, TSingleComponentImage>
::GenerateOutputInformation()
{
  // Choose between cuda or non-cuda conjugate gradient filter
  m_ConjugateGradientFilter = ConjugateGradientFilterType::New();
#ifdef RTK_USE_CUDA
  if (m_CudaConjugateGradient)
    m_ConjugateGradientFilter = rtk::CudaConjugateGradientImageFilter_3f::New();
#endif
  m_ConjugateGradientFilter->SetA(m_CGOperator.GetPointer());
//  m_ConjugateGradientFilter->SetIterationCosts(m_IterationCosts);
  
  // Set runtime connections
  m_ConstantVolumeSource->SetInformationFromImage(this->GetInput(0));
  m_CGOperator->SetInput(1, this->GetInput(1));
  m_CGOperator->SetSupportMask(this->GetSupportMask());
  m_ConjugateGradientFilter->SetX(this->GetInput(0));
  m_DisplacedDetectorFilter->SetDisable(m_DisableDisplacedDetectorFilter);
  m_DisplacedDetectorFilter->SetInput(this->GetInput(2));

  // Links with the m_BackProjectionFilter should be set here and not
  // in the constructor, as m_BackProjectionFilter is set at runtime
  m_BackProjectionFilterForB->SetInput(0, m_ConstantVolumeSource->GetOutput());
  m_ConjugateGradientFilter->SetB(m_BackProjectionFilterForB->GetOutput());

  // Multiply the projections by the weights map
  m_MultiplyProjectionsFilter->SetInput1(this->GetInput(1));  
  m_MultiplyProjectionsFilter->SetInput2(m_DisplacedDetectorFilter->GetOutput());
  m_CGOperator->SetInput(2, m_DisplacedDetectorFilter->GetOutput());
  m_BackProjectionFilterForB->SetInput(1, m_MultiplyProjectionsFilter->GetOutput());

  // If a support mask is used, it serves as preconditioning weights
  if (this->GetSupportMask().IsNotNull())
    {
    // Multiply the volume by support mask, and pass it to the conjugate gradient operator
    m_MultiplyVolumeFilter->SetInput1(m_BackProjectionFilterForB->GetOutput());
    m_MultiplyVolumeFilter->SetInput2(this->GetSupportMask());
    m_CGOperator->SetSupportMask(this->GetSupportMask());
    m_ConjugateGradientFilter->SetB(m_MultiplyVolumeFilter->GetOutput());

    // Multiply the output by the support mask
    m_MultiplyOutputFilter->SetInput1(m_ConjugateGradientFilter->GetOutput());
    m_MultiplyOutputFilter->SetInput2(this->GetSupportMask());
    }

  // For the same reason, set geometry now
  m_CGOperator->SetGeometry(this->m_Geometry);
  m_BackProjectionFilterForB->SetGeometry(this->m_Geometry.GetPointer());
  m_DisplacedDetectorFilter->SetGeometry(this->m_Geometry);
  
  // Set runtime parameters
  m_ConjugateGradientFilter->SetNumberOfIterations(this->m_NumberOfIterations);
  m_CGOperator->SetRegularized(m_Regularized);
  m_CGOperator->SetGamma(m_Gamma);

  // Set memory management parameters
  m_MultiplyProjectionsFilter->ReleaseDataFlagOn();
  m_BackProjectionFilterForB->ReleaseDataFlagOn();
  if (this->GetSupportMask().IsNotNull())
    {
    m_MultiplyVolumeFilter->ReleaseDataFlagOn();
    m_MultiplyOutputFilter->ReleaseDataFlagOn();
    }

  // Have the last filter calculate its output information
  m_ConjugateGradientFilter->UpdateOutputInformation();

  // Copy it as the output information of the composite filter
  this->GetOutput()->CopyInformation( m_ConjugateGradientFilter->GetOutput() );
}

template< typename TOutputImage, typename TSingleComponentImage>
void
ConjugateGradientConeBeamReconstructionFilter<TOutputImage, TSingleComponentImage>
::GenerateData()
{
  itk::TimeProbe ConjugateGradientTimeProbe;
  typename StatisticsImageFilterType::Pointer StatisticsImageFilterForC = StatisticsImageFilterType::New();
  typename MultiplyFilterType::Pointer MultiplyFilterForC = MultiplyFilterType::New();

//  if (m_IterationCosts)
//    {
//    MultiplyFilterForC->SetInput(0,this->GetInput(1));
//    MultiplyFilterForC->SetInput(1,this->GetInput(2));
//    MultiplyFilterForC->Update();
//    MultiplyFilterForC->SetInput(1,MultiplyFilterForC->GetOutput());
//    MultiplyFilterForC->Update();
//    StatisticsImageFilterForC->SetInput(MultiplyFilterForC->GetOutput());
//    StatisticsImageFilterForC->Update();
//    m_ConjugateGradientFilter->SetC(0.5*StatisticsImageFilterForC->GetSum());
//    }

  if(m_MeasureExecutionTimes)
    {
    std::cout << "Starting ConjugateGradient" << std::endl;
    ConjugateGradientTimeProbe.Start();
    }

  m_ConjugateGradientFilter->Update();

  if (this->GetSupportMask())
    {
    m_MultiplyOutputFilter->Update();
    }

  if(m_MeasureExecutionTimes)
    {
    ConjugateGradientTimeProbe.Stop();
    std::cout << "ConjugateGradient took " << ConjugateGradientTimeProbe.GetTotal() << ' ' << ConjugateGradientTimeProbe.GetUnit() << std::endl;
    }

  if (this->GetSupportMask())
    {
    this->GraftOutput( m_MultiplyOutputFilter->GetOutput() );
    }
    else
    {
    this->GraftOutput( m_ConjugateGradientFilter->GetOutput() );
    }
}

}// end namespace


#endif<|MERGE_RESOLUTION|>--- conflicted
+++ resolved
@@ -32,12 +32,8 @@
   // Set the default values of member parameters
   m_NumberOfIterations=3;
   m_MeasureExecutionTimes=false;
-<<<<<<< HEAD
 //  m_IterationCosts=false;
-  m_Preconditioned=false;
-=======
-  m_IterationCosts=false;
->>>>>>> 419a718b
+
   m_Gamma = 0;
   m_Regularized = false;
   m_CudaConjugateGradient = true;
@@ -113,28 +109,7 @@
     }
 }
 
-<<<<<<< HEAD
-template< typename TOutputImage, typename TSingleComponentImage>
-const TOutputImage *
-ConjugateGradientConeBeamReconstructionFilter<TOutputImage, TSingleComponentImage>
-::ApplySupportMask (const TOutputImage *_arg)
-{
-  if (this->GetSupportMask().IsNotNull())
-  {
-    m_MultiplySupportMaskFilter->SetInput(0,_arg);
-    m_MultiplySupportMaskFilter->Update();
-    return m_MultiplySupportMaskFilter->GetOutput();
-  }
-  else
-  {
-    return _arg;
-  }
-}
-
-template< typename TOutputImage, typename TSingleComponentImage>
-=======
-template< typename TOutputImage>
->>>>>>> 419a718b
+template< typename TOutputImage, typename TSingleComponentImage>
 void
 ConjugateGradientConeBeamReconstructionFilter<TOutputImage, TSingleComponentImage>
 ::GenerateInputRequestedRegion()
@@ -250,8 +225,8 @@
 ::GenerateData()
 {
   itk::TimeProbe ConjugateGradientTimeProbe;
-  typename StatisticsImageFilterType::Pointer StatisticsImageFilterForC = StatisticsImageFilterType::New();
-  typename MultiplyFilterType::Pointer MultiplyFilterForC = MultiplyFilterType::New();
+//  typename StatisticsImageFilterType::Pointer StatisticsImageFilterForC = StatisticsImageFilterType::New();
+//  typename MultiplyFilterType::Pointer MultiplyFilterForC = MultiplyFilterType::New();
 
 //  if (m_IterationCosts)
 //    {
